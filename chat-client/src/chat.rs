--- conflicted
+++ resolved
@@ -142,13 +142,8 @@
 
                                         let content = String::from_utf8(content)
                                             .expect("text message was not valid utf8");
-<<<<<<< HEAD
                                         Chat::write_message(msg.sender(), &content);
-=======
-                                        println!("\r{sender}: {content}", sender = msg.sender());
                                         Chat::write_prompt(self.user.read().await.username());
-
->>>>>>> 09e74354
                                     }
                                 }
                             }
